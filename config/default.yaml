# --- active training options ---
<<<<<<< HEAD
case_study: 'four_branch' # Specify target LS: four_branch, himmelblau, pushover_frame, le_frame, hat, damped_oscillator, rp55 
al_strategy: 'mo'    #mo, eff u_function, corr_det, corr_eigen, corr_entropy, corr_condvar, random
al_batch: 1   # batch sample size per active iteration
budget: 200   # max number of samples
doe: 20     # initial DoE with LHS
=======
case_study: 'four_branch_6' # Specify target LS: four_branch_6, himmelblau, pushover_frame, le_frame, hat, damped_oscillator, rp55
al_strategy: 'mo'    #mo, eff u_function, corr_det, corr_eigen, corr_entropy, corr_condvar, random
al_batch: 1   # batch sample size per active iteration
budget: 200   # max number of samples
doe: 10     # initial DoE with LHS
>>>>>>> adad0956
n_mcs_pool: 1000000  # size of MonteCarlo pool candidates
seed: -1 # -1 for random seed (default)

# --- reliability estimation---
n_mcs_pf: 10000000 # size of MonteCarlo sampling for pf estimation

#--- output model----
save_interval: 10<|MERGE_RESOLUTION|>--- conflicted
+++ resolved
@@ -1,17 +1,9 @@
 # --- active training options ---
-<<<<<<< HEAD
-case_study: 'four_branch' # Specify target LS: four_branch, himmelblau, pushover_frame, le_frame, hat, damped_oscillator, rp55 
-al_strategy: 'mo'    #mo, eff u_function, corr_det, corr_eigen, corr_entropy, corr_condvar, random
-al_batch: 1   # batch sample size per active iteration
-budget: 200   # max number of samples
-doe: 20     # initial DoE with LHS
-=======
 case_study: 'four_branch_6' # Specify target LS: four_branch_6, himmelblau, pushover_frame, le_frame, hat, damped_oscillator, rp55
 al_strategy: 'mo'    #mo, eff u_function, corr_det, corr_eigen, corr_entropy, corr_condvar, random
 al_batch: 1   # batch sample size per active iteration
 budget: 200   # max number of samples
 doe: 10     # initial DoE with LHS
->>>>>>> adad0956
 n_mcs_pool: 1000000  # size of MonteCarlo pool candidates
 seed: -1 # -1 for random seed (default)
 
