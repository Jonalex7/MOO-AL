--- conflicted
+++ resolved
@@ -19,65 +19,6 @@
 from utils.data import isoprobabilistic_transform
 
 #-----------------------------------------------------------------------------------------------
-<<<<<<< HEAD
-=======
-#arguments parser
-parser = argparse.ArgumentParser(description='GP Regressor trained with batch active learning')
-
-parser.add_argument('--ls', type=str, nargs='?', action='store', default='four_branch',
-                    help='Specify target LS: four_branch, himmelblau, pushover_frame. Def: four_branch')
-
-parser.add_argument('--al_f', type=str, nargs='?', action='store', default='mo',
-                    help='Specify the acquisition function: corr_det, corr_eigen, corr_entropy, corr_condvar, u_function, random. Def: u_function')
-
-parser.add_argument('--al_b', type=int, nargs='?', action='store', default=1,
-                    help='Specify the batch sample size per iteration. Def: 1.')
-
-parser.add_argument('--seed', type=int, nargs='?', action='store', default=None,
-                    help='Specify the random seed. Def: Random')
-
-parser.add_argument('--n_exp', type=int, nargs='?', action='store', default=1,
-                    help='Specify the number of experiments to run. Def: 1')
-
-args = parser.parse_args()
-
-#-----------------------------------------------------------------------------------------------
-# Loading limit state
-lstate = ls_REGISTRY[args.ls]()
-#-----------------------------------------------------------------------------------------------
-# Loading experiment setting 
-config={}
-casestudy = config['case_study'] = args.ls
-al_strategy = config['al_strategy'] = args.al_f
-al_batch = config['al_batch'] = args.al_b
-doe = config['doe'] = 10     # initial DoE with LHS
-budget = config['budget'] = 200  # max number of samples
-n_mcs_pool = config['n_mcs_pool'] = 1e6  # n_MonteCarlo pool of samples for learning
-n_mcs_pf = config['n_mcs_pf']  = 1e7  # n_MonteCarlo pool of samples for pf estimation
-n_exp = config['n_exp'] = args.n_exp
-name_exp = config['name_exp'] = '1' # This can be used to define the experiment number
-save_interval = config['save_interval'] = 25
-iterations = int((budget-doe)/args.al_b) + 1 #iteration to complete the available budget-doe
-
-Pf_ref = lstate.target_pf
-B_ref = - norm.ppf(Pf_ref)
-b_j = 0
-
-# Default seeds
-# seeds_exp= [391252418, 90523161, 375021598, 221860729, 45301975, 289396467, 698737664, 70359637, 800466323, 316421878]
-
-#results directory
-date_time_stamp = datetime.now().strftime("%Y%m%d_%H%M%S")
-results_dir = f'results/{casestudy}/{al_strategy}_{al_batch}_{name_exp}_{date_time_stamp}/'
-store_model_dir = results_dir + 'model/'
-
-for dir_path in [results_dir, store_model_dir]:
-    if not os.path.exists(dir_path):
-        os.makedirs(dir_path)
-
-print(f'Experiment settings: {config}')
-
->>>>>>> 468976d2
 def custom_optimizer(obj_func, initial_theta, bounds):
     opt_res = fmin_l_bfgs_b(obj_func, initial_theta, bounds=bounds, maxiter=1000)
     return opt_res[0], opt_res[1]
@@ -132,7 +73,6 @@
     run_name = f'{name_exp}_{date_time_stamp}'
     wandb.init(project='Batch_AL', mode="offline", name=run_name, config=config)
     
-<<<<<<< HEAD
     # Design of experiments
     x_train_norm, _ , y_train = lstate.get_doe(n_samples=doe, method='lhs', random_state=random_state)
 
@@ -205,7 +145,10 @@
         selected_outputs = lstate.eval_lstate(selected_samples)
 
         # Update the training set
-        x_train_norm = torch.cat((x_train_norm, torch.tensor(selected_samples_norm)), 0)
+        selected_samples_torch = torch.tensor(selected_samples_norm)
+        if selected_samples_torch.dim() == 1:
+            selected_samples_torch = selected_samples_torch.unsqueeze(0)
+        x_train_norm = torch.cat((x_train_norm, selected_samples_torch), 0)
         y_train = torch.cat((y_train, selected_outputs))
 
         #saving partial results
@@ -220,59 +163,6 @@
                 pickle.dump(model_gp, file_id)
 
     #saving final results
-=======
-    # check beta stability
-    b_stab = np.abs(B_model - b_j) / B_model   #should be less than 0.005
-    print(f'Pf_ref: {Pf_ref:.3E}, Pf_model: {Pf_model.item():.3E}, B_rel_diff: {B_rel_diff.item():.1%}, B_stab: {b_stab:.1%} \n')
-    wandb.log({"pf_ref":Pf_ref, "pf_model": Pf_model, "b_rel": B_rel_diff, "b_stab": b_stab}, step=it)
-
-    # Check if b_stab is smaller than 0.005
-    if b_stab < 0.005:
-        counter += 1
-    else:
-        counter = 0  # Reset counter if condition not met
-
-    # Print 'stop' if b_stab is small for 3 consecutive iterations
-    if counter >= 3:
-        print(f'Stop at {len(x_train_norm)} samples!')
-        wandb.log({"Stop": len(x_train_norm)})
-
-    b_j = B_model
-    
-    # Making predictions of mean and std for mc population 
-    x_mc_pool = np.random.normal(0, 1, size=(int(n_mcs_pool), lstate.input_dim))
-    mean_prediction, std_prediction = model_gp.predict(x_mc_pool, return_std=True)
-    mean_pred = torch.tensor(mean_prediction)
-    std_pred = torch.tensor(std_prediction)
-
-    # Define the arguments for active learning
-    args_al= {
-        'mean_prediction': mean_pred,
-        'std_prediction': std_pred,
-        'x_mc_pool': x_mc_pool,
-        'model': model_gp
-    }
-    # Select_indices method with the chosen active learning strategy
-    selected_indices = active_learning.select_indices(al_strategy, **args_al)
-    # print('Selected idx: ', selected_indices)
-
-    # Get training and target samples
-    selected_samples_norm = x_mc_pool[selected_indices]
-
-    # Converting to physical marginals and evaluating the model
-    selected_samples = isoprobabilistic_transform(selected_samples_norm, lstate.standard_marginals, lstate.physical_marginals)
-    selected_outputs = lstate.eval_lstate(selected_samples)
-
-    # Update the training set
-    selected_samples_torch = torch.tensor(selected_samples_norm)
-    if selected_samples_torch.dim() == 1:
-        selected_samples_torch = selected_samples_torch.unsqueeze(0)
-    x_train_norm = torch.cat((x_train_norm, selected_samples_torch), 0)
-    y_train = torch.cat((y_train, selected_outputs))
-
-    #saving partial results
-    # results_file['model'] = model_gp  
->>>>>>> 468976d2
     results_file['Pf_model'] = pf_evol
     results_file['b_stab'] = stop_crit
     results_file['training_samples'] = x_train_norm.tolist(), y_train.tolist()  #training samples
@@ -295,13 +185,15 @@
     parser = argparse.ArgumentParser(description='GP Regressor trained with batch active learning')
     parser.add_argument('--config', type=str, nargs='?', action='store', default='default',
                         help='Configuration file name in config/ Def: default')
-    parser.add_argument('--output', type=str, nargs='?', action='store', default='out',
-                        help='Custom output file name Def: out')
+    parser.add_argument('--output', type=str, nargs='?', action='store', default='1',
+                        help='Custom output file name Def: 1')
     args = parser.parse_args()
+
+    name_exp = args.output # This can be used to define the experiment number
 
     # Loading experiment setting from config
     config_file = "config/" + args.config + ".yaml"
     with open(config_file, "r") as file:
         config = yaml.safe_load(file)
     
-    main(config=config, name_exp=args.output)+    main(config=config, name_exp=name_exp)